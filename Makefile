--- conflicted
+++ resolved
@@ -124,19 +124,12 @@
 fmt-test: $(TERRAFMT)
 	$(TERRAFMT) fmt ./internal -fv
 
-<<<<<<< HEAD
-# On MACOS requires gnu-sed. Run `brew info gnu-sed` and follow instructions to replace default sed.
-# Negative lookbehind tries to find "= `" pattern to not affect go templates for code generation
-imports:
-	find . -type f -name '*.go' -exec sed -zi 's/(?<== `\s+)"\n\+\t"/"\n"/g' {} +
-=======
 
 # macOS requires to install GNU sed first. Use `brew install gnu-sed` to install it.
 # It has to be added to PATH as `sed` command, to replace default BSD sed.
 # See `brew info gnu-sed` for more details on how to add it to PATH.
 fmt-imports:
-	find . -type f -name '*.go' -exec sed -zi 's/"\n\+\t"/"\n"/g' {} +
->>>>>>> 1f1e28f2
+	find . -type f -name '*.go' -exec sed -zi 's/(?<== `\s+)"\n\+\t"/"\n"/g' {} +
 	goimports -local "github.com/aiven/terraform-provider-aiven" -w .
 
 #################################################
@@ -169,11 +162,8 @@
 
 gen-go:
 	go generate ./...
+	$(MAKE) fmt-imports
 
 
-<<<<<<< HEAD
-generate: go-generate imports docs
-=======
 docs: $(TFPLUGINDOCS)
-	$(TFPLUGINDOCS) generate
->>>>>>> 1f1e28f2
+	$(TFPLUGINDOCS) generate